# Copyright (c) Microsoft Corporation.
# Licensed under the MIT license.

from setuptools import find_packages, setup

with open("README.md", "r", encoding="utf_8") as f:
    long_description = f.read()

install_requires = [
    "coloredlogs>=15.0.1",
    "datasets>=2.4.0",
    "evaluate>=0.3.0",
    "ftfy>=6.1.1",
    "gorilla>=0.4.0",
    "h5py>=3.7.0",
    "hyperopt>=0.2.7",
    "kaleido>=0.2.1",
    "matplotlib>=3.5.3",
    "nvdllogger>=1.0.0",
    "onnx==1.10.2",
    "onnxruntime==1.10.0",
    "overrides==3.1.0",
    "plotly>=5.10.0",
    "psutil>=5.9.1",
    "pynvml>=11.4.1",
    "pyunpack>=0.3",
    "pyyaml==6.0",
    "ray>=1.0.0",
    "requests==2.25.1",
    "runstats>=2.0.0",
    "sacremoses>=0.0.53",
    "scikit-learn>=1.0.2",
    "seaborn>=0.11.2",
    "send2trash>=1.8.0",
    "statopt>=0.2",
    "sympy>=1.10.1",
    "tensorboard>=2.10.0",
    "tensorwatch>=0.9.1",
    "tokenizers>=0.10.3, <=0.12.1",
    "tqdm>=4.64.0",
<<<<<<< HEAD
    "transformers>=4.25.1",
=======
    "transformers>=4.16.2, <=4.20.1",
    "torchvision"
>>>>>>> 31e52af3
]

extras_require = {
    "docs": ["sphinx>=4.1.2", "sphinx-book-theme>=0.3.3", "sphinx-sitemap>=2.2.0", "sphinxcontrib-programoutput>=0.17", "sphinxcontrib-mermaid>=0.7.1", "sphinx_inline_tabs>=2021.3.28b7", "sphinx-git>=11.0.0"],
    "tests": ["pytest>=6.2.4"],
}

setup(
    name="archai",
    version="0.6.8",
    description="Platform for Neural Architecture Search",
    long_description=long_description,
    long_description_content_type="text/markdown",
    author="Microsoft",
    url="https://github.com/microsoft/archai",
    license="MIT",
    install_requires=install_requires,
    extras_require=extras_require,
    packages=find_packages(),
    include_package_data=True,
    classifiers=[
        "Intended Audience :: Science/Research",
        "License :: OSI Approved :: MIT License",
        "Development Status :: 5 - Production/Stable",
        "Operating System :: OS Independent",
        "Programming Language :: Python :: 3",
        "Topic :: Software Development :: Libraries",
        "Topic :: Software Development :: Libraries :: Python Modules",
    ],
)<|MERGE_RESOLUTION|>--- conflicted
+++ resolved
@@ -38,12 +38,8 @@
     "tensorwatch>=0.9.1",
     "tokenizers>=0.10.3, <=0.12.1",
     "tqdm>=4.64.0",
-<<<<<<< HEAD
     "transformers>=4.25.1",
-=======
-    "transformers>=4.16.2, <=4.20.1",
     "torchvision"
->>>>>>> 31e52af3
 ]
 
 extras_require = {
