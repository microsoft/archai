--- conflicted
+++ resolved
@@ -7,7 +7,6 @@
     long_description = fh.read()
 
 install_requires=[
-<<<<<<< HEAD
     'pystopwatch2',
     'hyperopt',
     'tensorwatch>=0.9.1', 'tensorboard',
@@ -19,7 +18,16 @@
     'ftfy', # needed for text scoring, fixes text for you
     # nvidia transformer-xl
     'nv_dllogger', # needed for compatibility between pip and setuptools
-    'pytorch-transformers', 'sacremoses', 'pynvml'
+    'pytorch-transformers', 'sacremoses', 'pynvml',
+    'hyperopt', 'gorilla', 'ray>=1.0.0', 'sklearn',
+    'tensorboard', 'tensorwatch>=0.9.1', 'tqdm',
+    'kaleido', 'matplotlib', 'plotly', 'seaborn',
+    'h5py', 'psutil', 'pynvml', 'pyunpack', 'pyyaml', 'rarfile', 'Send2Trash',
+    'overrides==3.1.0', 'runstats', 'statopt',
+    'datasets', 'sacremoses', 'tokenizers>=0.10.3', 'transformers>=4.20.1',
+    'onnx==1.10.2', 'onnxruntime==1.10.0',
+    'coloredlogs', 'sympy', 'ftfy', # needed for text predict, fixes text for you
+    'dllogger @ git+https://github.com/NVIDIA/dllogger.git'
 ]
 
 setup(
@@ -28,49 +36,18 @@
     description="Research platform for Neural Architecture Search",
     long_description=long_description,
     long_description_content_type="text/markdown",
-    author="Shital Shah, Debadeepta Dey",
-    author_email="shitals@microsoft.com, dedey@microsoft.com",
     url="https://github.com/microsoft/archai",
 	license="MIT",
     install_requires=install_requires,
     packages=find_packages(),
-=======
-    'hyperopt', 'gorilla', 'ray>=1.0.0', 'sklearn',
-    'tensorboard', 'tensorwatch>=0.9.1', 'tqdm',
-    'kaleido', 'matplotlib', 'plotly', 'seaborn', 
-    'h5py', 'psutil', 'pynvml', 'pyunpack', 'pyyaml', 'rarfile', 'Send2Trash',
-    'overrides==3.1.0', 'runstats', 'statopt',
-    'datasets', 'sacremoses', 'tokenizers>=0.10.3', 'transformers>=4.20.1',
-    'onnx==1.10.2', 'onnxruntime==1.10.0',
-    'coloredlogs', 'sympy', 'ftfy', # needed for text predict, fixes text for you
-    'dllogger @ git+https://github.com/NVIDIA/dllogger.git',
-]
-
-setuptools.setup(
-    name="archai",
-    version="0.6.0",
-    author="Shital Shah, Debadeepta Dey",
-    author_email="shitals@microsoft.com, dedey@microsoft.com",
-    description="Research platform for Neural Architecture Search",
-    long_description=long_description,
-    long_description_content_type="text/markdown",
-    url="https://github.com/microsoft/archai",
-    packages=setuptools.find_packages(),
-	license='MIT',
     classifiers=[
+        "Development Status :: 5 - Production/Stable",
         'Programming Language :: Python :: 3',
         'License :: OSI Approved :: MIT License',
         'Operating System :: OS Independent',
-        'Intended Audience :: Science/Research'
+        'Intended Audience :: Science/Research',
+        "Topic :: Software Development :: Libraries",
+        "Topic :: Software Development :: Libraries :: Python Modules"
     ],
->>>>>>> c3624cff
-    include_package_data=True,
-    classifiers=[
-        "Development Status :: 5 - Production/Stable",
-        "Intended Audience :: Developers",
-        "Intended Audience :: Science/Research",
-        "License :: OSI Approved :: MIT License",
-        "Topic :: Software Development :: Libraries",
-        "Topic :: Software Development :: Libraries :: Python Modules",
-    ],
+    include_package_data=True
 )