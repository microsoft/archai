--- conflicted
+++ resolved
@@ -152,14 +152,10 @@
 
 # Pyre type checker
 .pyre/
-<<<<<<< HEAD
-mlruns/
-=======
 
 # Azure notebooks
 mlruns/
 dataroot/
 temp_code/
 mnist_test_run*/
-logs/
->>>>>>> a8d66ae3
+logs/