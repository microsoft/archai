# Copyright (c) Microsoft Corporation.
# Licensed under the MIT license.

# Folders to be ignored when using AMLT
<<<<<<< HEAD
devices/
=======

tests/
tools/
archived/
>>>>>>> 720a96ed
dockers/
docs/
scripts/
tests/
tools/<|MERGE_RESOLUTION|>--- conflicted
+++ resolved
@@ -2,14 +2,10 @@
 # Licensed under the MIT license.
 
 # Folders to be ignored when using AMLT
-<<<<<<< HEAD
-devices/
-=======
 
 tests/
 tools/
 archived/
->>>>>>> 720a96ed
 dockers/
 docs/
 scripts/
