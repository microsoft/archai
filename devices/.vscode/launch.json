--- conflicted
+++ resolved
@@ -7,16 +7,7 @@
             "program": "${file}",
             "console": "integratedTerminal",
             "justMyCode": true,
-<<<<<<< HEAD
-            "args": [
-                "--device",
-                "f85154f6",
-                "--no_quantization",
-                "--working",
-                "d:\\temp\\experiment1",
-=======
             "args":[
->>>>>>> 1bd9e604
             ]
         }
     ]
