--- conflicted
+++ resolved
@@ -149,7 +149,7 @@
    "id": "c8237506",
    "metadata": {},
    "source": [
-    "`ArchParamTree` are used to generate `ArchConfig` objects, that specify the choosen architecture configuration. We can sample a configuration using `arch_param_tree.sample_config()`"
+    "`ArchParamTree` are used to generate `ArchConfig` objects, that specify the chosen architecture configuration. We can sample a configuration using `arch_param_tree.sample_config()`"
    ]
   },
   {
@@ -162,15 +162,9 @@
      "data": {
       "text/plain": [
        "ArchConfig({\n",
-<<<<<<< HEAD
-       "    \"conv_kernel_size\": 3,\n",
-       "    \"num_ch\": 8,\n",
-       "    \"num_layers\": 5\n",
-=======
        "    \"conv_kernel_size\": 7,\n",
        "    \"num_ch\": 16,\n",
        "    \"num_layers\": 4\n",
->>>>>>> a8d66ae3
        "})"
       ]
      },
@@ -243,11 +237,7 @@
     {
      "data": {
       "text/plain": [
-<<<<<<< HEAD
-       "OrderedDict([('conv_kernel_size', 3), ('num_ch', 8), ('num_layers', 5)])"
-=======
        "OrderedDict([('conv_kernel_size', 7), ('num_ch', 16), ('num_layers', 4)])"
->>>>>>> a8d66ae3
       ]
      },
      "execution_count": 9,
@@ -343,16 +333,6 @@
        "        (2): ReLU()\n",
        "      )\n",
        "    )\n",
-<<<<<<< HEAD
-       "    (4): MyConvBlock(\n",
-       "      (op): Sequential(\n",
-       "        (0): Conv2d(8, 8, kernel_size=(3, 3), stride=(1, 1), padding=same)\n",
-       "        (1): BatchNorm2d(8, eps=1e-05, momentum=0.1, affine=True, track_running_stats=True)\n",
-       "        (2): ReLU()\n",
-       "      )\n",
-       "    )\n",
-=======
->>>>>>> a8d66ae3
        "  )\n",
        ")"
       ]
@@ -405,17 +385,10 @@
      "name": "stdout",
      "output_type": "stream",
      "text": [
-<<<<<<< HEAD
-      "a9d4a3bfffe0dc9d561364f03caa51073050a260\n",
-      "a9d4a3bfffe0dc9d561364f03caa51073050a260\n",
-      "24674d6ea78796bee3d746a966c15b2c60773f74\n",
-      "[ 7. 32.  2.]\n"
-=======
       "307525215b21f510fb6ba1570c71126274e60167\n",
       "307525215b21f510fb6ba1570c71126274e60167\n",
       "cc3aba2e903b62619035a871ff3bcdc65dc151de\n",
       "[3. 8. 1.]\n"
->>>>>>> a8d66ae3
      ]
     }
    ],
@@ -466,15 +439,9 @@
      "output_type": "stream",
      "text": [
       "{\n",
-<<<<<<< HEAD
-      "    \"conv_kernel_size\": 7,\n",
-      "    \"num_ch\": 32,\n",
-      "    \"num_layers\": 2\n",
-=======
       "    \"conv_kernel_size\": 3,\n",
       "    \"num_ch\": 8,\n",
       "    \"num_layers\": 1\n",
->>>>>>> a8d66ae3
       "}"
      ]
     }
@@ -541,11 +508,7 @@
        "    \"stem_config\": {\n",
        "        \"kernel_size\": 3\n",
        "    },\n",
-<<<<<<< HEAD
-       "    \"conv_kernel_size\": 7,\n",
-=======
        "    \"conv_kernel_size\": 3,\n",
->>>>>>> a8d66ae3
        "    \"num_ch\": 8\n",
        "})"
       ]
@@ -671,13 +634,8 @@
        "    \"stem_config\": {\n",
        "        \"kernel_size\": 3\n",
        "    },\n",
-<<<<<<< HEAD
-       "    \"conv_kernel_size\": 3,\n",
-       "    \"num_ch\": 8\n",
-=======
        "    \"conv_kernel_size\": 5,\n",
        "    \"num_ch\": 32\n",
->>>>>>> a8d66ae3
        "})"
       ]
      },
@@ -703,11 +661,7 @@
        "    \"stem_config\": {\n",
        "        \"kernel_size\": 3\n",
        "    },\n",
-<<<<<<< HEAD
-       "    \"conv_kernel_size\": 3,\n",
-=======
        "    \"conv_kernel_size\": 5,\n",
->>>>>>> a8d66ae3
        "    \"num_ch\": 32\n",
        "})"
       ]
@@ -761,18 +715,6 @@
       "text/plain": [
        "ArchConfig({\n",
        "    \"block1\": {\n",
-<<<<<<< HEAD
-       "        \"kernel_size\": 3,\n",
-       "        \"stride\": 4\n",
-       "    },\n",
-       "    \"block2\": {\n",
-       "        \"kernel_size\": 3,\n",
-       "        \"stride\": 4\n",
-       "    },\n",
-       "    \"block3\": {\n",
-       "        \"kernel_size\": 3,\n",
-       "        \"stride\": 4\n",
-=======
        "        \"kernel_size\": 7,\n",
        "        \"stride\": 2\n",
        "    },\n",
@@ -783,7 +725,6 @@
        "    \"block3\": {\n",
        "        \"kernel_size\": 7,\n",
        "        \"stride\": 2\n",
->>>>>>> a8d66ae3
        "    }\n",
        "})"
       ]
@@ -1034,15 +975,6 @@
        "    \"layers\": [\n",
        "        {\n",
        "            \"kernel_size\": 5,\n",
-<<<<<<< HEAD
-       "            \"residual\": false,\n",
-       "            \"act_fn\": \"relu\"\n",
-       "        },\n",
-       "        {\n",
-       "            \"kernel_size\": 5,\n",
-       "            \"residual\": false,\n",
-       "            \"act_fn\": \"relu\"\n",
-=======
        "            \"residual\": true,\n",
        "            \"act_fn\": \"gelu\"\n",
        "        },\n",
@@ -1055,7 +987,6 @@
        "            \"kernel_size\": 5,\n",
        "            \"residual\": true,\n",
        "            \"act_fn\": \"gelu\"\n",
->>>>>>> a8d66ae3
        "        }\n",
        "    ]\n",
        "})"
@@ -1218,11 +1149,7 @@
     {
      "data": {
       "text/plain": [
-<<<<<<< HEAD
-       "torch.Size([10, 32, 40, 40])"
-=======
        "torch.Size([10, 128, 60, 60])"
->>>>>>> a8d66ae3
       ]
      },
      "execution_count": 37,
@@ -1308,11 +1235,7 @@
      "name": "stdout",
      "output_type": "stream",
      "text": [
-<<<<<<< HEAD
-      "8be3ecc4582a91345a468a13f2d16e6ca9dead78\n"
-=======
       "d56a2b2d01f75d3f21824f89e5761b4608e6f18e\n"
->>>>>>> a8d66ae3
      ]
     }
    ],
