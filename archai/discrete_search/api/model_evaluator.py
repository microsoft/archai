# Copyright (c) Microsoft Corporation.
# Licensed under the MIT license.

from abc import abstractmethod
from typing import List, Optional

from overrides import EnforceOverrides

from archai.api.dataset_provider import DatasetProvider
from archai.discrete_search.api.archai_model import ArchaiModel


class ModelEvaluator(EnforceOverrides):
    """Abstract class for synchronous model evaluators.

    Evaluators are general-use classes used to evaluate architectures in
    given criteria (task performance, speed, size, etc.).

    Subclasses of `ModelEvaluator` are expected to implement `ModelEvaluator.evaluate`

    Synchronous evaluators are computed by search algorithms sequentially.
    For parallel / async. execution, please refer to `archai.api.AsyncModelEvaluator`.

    For a list of built-in evaluators, please check `archai.discrete_search.evaluators`.

    Examples:
        >>> class MyValTaskAccuracy(ModelEvaluator):
        >>>     def __init__(self, dataset: DatasetProvider, batch_size: int = 32):
        >>>         self.dataset = dataset
        >>>         self.batch_size = batch_size
        >>>
        >>>     @overrides
        >>>     def get_name(self) -> str:
        >>>         return f'MyValTaskAccuracy_on_{self.dataset.get_name()}}'
        >>>
        >>>     @overrides
        >>>     def evaluate(self, model: ArchaiModel, budget: Optional[float] = None):
        >>>         _, val_data = self.dataset.get_train_val_datasets()
        >>>         val_dl = torch.utils.data.DataLoader(val_data, batch_size=self.batch_size)
        >>>
        >>>         with torch.no_grad():
        >>>             labels = np.concatenate([y for _, y in val_dl], axis=0)
        >>>             preds = np.concatenate(
        >>>                 [model.arch(x).cpu().numpy() for x, _ in val_dl],
        >>>                 axis=0
        >>>             )
        >>>
        >>>         return np.mean(labels == preds)
        >>>
        >>> class NumberOfModules(ModelEvaluator):
        >>>     @overrides
        >>>     def evaluate(self, model: ArchaiModel, budget: Optional[float] = None):
        >>>         return len(list(model.arch.modules()))

    """

    @abstractmethod
    def evaluate(self, arch: ArchaiModel, budget: Optional[float] = None) -> float:
        """Evaluate an `ArchaiModel` instance, optionally using a budget value.

        Args:
            arch: Model to be evaluated.
<<<<<<< HEAD
            budget: A budget multiplier value, used by search algorithms like `SucessiveHalving`
=======
            dataset: A dataset provider object.
            budget: A budget multiplier value, used by search algorithms like `SuccessiveHalving`
>>>>>>> f0cd22f1
                to specify how much compute should be spent in this evaluation. In order to use
                this type of search algorithm, the implementation of `evaluate()` must use the
                passed `budget` value accordingly.

        Returns:
            Evaluation result.

        """

        pass


class AsyncModelEvaluator(EnforceOverrides):
    """Abstract class for asynchronous model evaluators.

    Evaluators are general-use classes used to evaluate architectures in given criteria
    (task performance, speed, size, etc.).

    Unlike `archai.api.ModelEvaluator`, `AsyncModelEvaluator` evaluates models in asynchronous
    fashion, by sending evaluation jobs to a queue and fetching the results later.

    Subclasses of `AsyncModelEvaluator` are expected to implement
    `AsyncModelEvaluator.send(arch: ArchaiModel, budget: Optional[float])`
    and `AsyncModelEvaluator.fetch_all()`.

    `AsyncModelEvaluator.send` is a non-blocking call that schedules an evaluation job for a
    given (model, budget) triplet. `AsyncModelEvaluator.fetch_all` is a blocking call
    that waits and gathers the results from current evaluation jobs and cleans the job queue.

    For a list of built-in evaluators, please check `archai.discrete_search.evaluators`.

    >>> my_obj = MyAsyncObj(dataset)  # My AsyncModelEvaluator subclass
    >>>
    >>> # Non blocking calls
    >>> my_obj.send(model_1, budget=None)
    >>> my_obj.send(model_2, budget=None)
    >>> my_obj.send(model_3, budget=None)
    >>>
    >>> # Blocking call
    >>> eval_results = my_obj.fetch_all()
    >>> assert len(eval_results) == 3
    >>>
    >>> # Job queue is reset after `fetch_call` method
    >>> my_obj.send(model_4, budget=None)
    >>> assert len(my_obj.fetch_all()) == 1

    """

    @abstractmethod
    def send(self, arch: ArchaiModel, budget: Optional[float] = None) -> None:
        """Send an evaluation job for a given (model, budget) triplet.

        Args:
            arch: Model to be evaluated.
<<<<<<< HEAD
            budget: A budget multiplier value, used by search algorithms like `SucessiveHalving`
=======
            dataset: A dataset provider object.
            budget: A budget multiplier value, used by search algorithms like `SuccessiveHalving`
>>>>>>> f0cd22f1
                to specify how much compute should be spent in this evaluation. In order to use
                this type of search algorithm, the implementation of `send()` must use the passed
                `budget` value accordingly.

        """

        pass

    @abstractmethod
    def fetch_all(self) -> List[Optional[float]]:
        """Fetch all evaluation results from the job queue.

        Returns:
            List of evaluation results. Each result is a `float` or `None` if evaluation job failed.

        """

        pass<|MERGE_RESOLUTION|>--- conflicted
+++ resolved
@@ -60,12 +60,8 @@
 
         Args:
             arch: Model to be evaluated.
-<<<<<<< HEAD
-            budget: A budget multiplier value, used by search algorithms like `SucessiveHalving`
-=======
             dataset: A dataset provider object.
             budget: A budget multiplier value, used by search algorithms like `SuccessiveHalving`
->>>>>>> f0cd22f1
                 to specify how much compute should be spent in this evaluation. In order to use
                 this type of search algorithm, the implementation of `evaluate()` must use the
                 passed `budget` value accordingly.
@@ -120,12 +116,8 @@
 
         Args:
             arch: Model to be evaluated.
-<<<<<<< HEAD
-            budget: A budget multiplier value, used by search algorithms like `SucessiveHalving`
-=======
             dataset: A dataset provider object.
             budget: A budget multiplier value, used by search algorithms like `SuccessiveHalving`
->>>>>>> f0cd22f1
                 to specify how much compute should be spent in this evaluation. In order to use
                 this type of search algorithm, the implementation of `send()` must use the passed
                 `budget` value accordingly.
