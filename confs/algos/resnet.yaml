__include__: 'darts.yaml' # just use darts defaults

common:
  experiment_name: 'MyResnet'

nas:
  eval:
    loader:
      train_batch: 128
      test_batch: 4096
      cutout: 0
<<<<<<< HEAD
=======
      val_ratio: 0.1
>>>>>>> 0d31c7d2
      # dataset:
      #   max_batches: 2
    trainer:
      epochs: 200
      logger_freq: 10
      drop_path_prob: 0.0
      grad_clip: 0.0
      aux_weight: 0.0
<|MERGE_RESOLUTION|>--- conflicted
+++ resolved
@@ -9,10 +9,7 @@
       train_batch: 128
       test_batch: 4096
       cutout: 0
-<<<<<<< HEAD
-=======
       val_ratio: 0.1
->>>>>>> 0d31c7d2
       # dataset:
       #   max_batches: 2
     trainer:
